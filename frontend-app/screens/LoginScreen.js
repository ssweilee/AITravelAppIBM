import { useNavigation } from "@react-navigation/native";
import { Button, Text, View } from 'react-native';
import LoginForm from "../components/LoginForm";
import { useEffect } from "react";
import GlobalStyles from '../GlobalStyles';
import { LinearGradient } from 'expo-linear-gradient';
<<<<<<< HEAD
=======
//import LinearGradient from 'react-native-linear-gradient';
>>>>>>> d239e4c7


function LoginScreen() {
  const navigation = useNavigation();
  
  return (
    <LinearGradient
<<<<<<< HEAD
        colors={[ '#00C7BE','#B2FEFA']}
=======
        colors={['#69D1C5', '#00C7BE']}
>>>>>>> d239e4c7
        style={{ flex: 1, justifyContent: 'center', alignItems: 'center' }}
    >
    <View style={[GlobalStyles.center, GlobalStyles.container]}>
      <Text style={{ fontSize: 24 , color: "white"}}>Travel App</Text>
      <LoginForm />
<<<<<<< HEAD
      <Text style={{ color: "white"}}> Forget your password? </Text>
      <Button title="Set a new password" onPress={() => navigation.navigate('')} />
=======
>>>>>>> d239e4c7
      <Text style={{ color: "white"}}> Don't have an account? </Text>
      <Button title="Sign up for Travel" onPress={() => navigation.navigate('Signup')} />
    </View>
    </LinearGradient>
  )
}

export default LoginScreen;<|MERGE_RESOLUTION|>--- conflicted
+++ resolved
@@ -4,10 +4,6 @@
 import { useEffect } from "react";
 import GlobalStyles from '../GlobalStyles';
 import { LinearGradient } from 'expo-linear-gradient';
-<<<<<<< HEAD
-=======
-//import LinearGradient from 'react-native-linear-gradient';
->>>>>>> d239e4c7
 
 
 function LoginScreen() {
@@ -15,21 +11,14 @@
   
   return (
     <LinearGradient
-<<<<<<< HEAD
-        colors={[ '#00C7BE','#B2FEFA']}
-=======
-        colors={['#69D1C5', '#00C7BE']}
->>>>>>> d239e4c7
+        colors={['#00C7BE', '#B2FEFA']}
         style={{ flex: 1, justifyContent: 'center', alignItems: 'center' }}
     >
     <View style={[GlobalStyles.center, GlobalStyles.container]}>
       <Text style={{ fontSize: 24 , color: "white"}}>Travel App</Text>
       <LoginForm />
-<<<<<<< HEAD
       <Text style={{ color: "white"}}> Forget your password? </Text>
       <Button title="Set a new password" onPress={() => navigation.navigate('')} />
-=======
->>>>>>> d239e4c7
       <Text style={{ color: "white"}}> Don't have an account? </Text>
       <Button title="Sign up for Travel" onPress={() => navigation.navigate('Signup')} />
     </View>
