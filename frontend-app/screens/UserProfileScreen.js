<<<<<<< HEAD
import React, { useEffect, useState, useLayoutEffect, useCallback } from 'react';
import { View, Text, StyleSheet, TouchableOpacity, Platform, StatusBar as RNStatusBar} from 'react-native';
=======
import React, { useEffect, useState, useLayoutEffect } from 'react';
import { View, Text, TouchableOpacity, StyleSheet, Button } from 'react-native';
>>>>>>> 8a75b429
import AsyncStorage from '@react-native-async-storage/async-storage';
import { fetchUserById } from '../utils/ProfileInfo';
import UserPostList from '../components/UserPostList';
import FollowButton from '../components/FollowButton';
import { API_BASE_URL } from '../config';
<<<<<<< HEAD
import { StatusBar } from 'expo-status-bar';
import Feather from 'react-native-vector-icons/Feather';
import { Ionicons } from '@expo/vector-icons';
import { useNavigation } from '@react-navigation/native';
=======
import ItineraryList from '../components/profileComponents/ItineraryList';
>>>>>>> 8a75b429

const UserProfileScreen = ({ route, navigation }) => {
  const { userId } = route.params;
  const [selectedTab, setSelectedTab] = useState('Post');
  const [user, setUser] = useState(null);
  const [currentUserId, setCurrentUserId] = useState(null);
  const [loading, setLoading] = useState(true);
  const [selectedTab, setSelectedTab] = useState('Post');

  const decodeUserIdFromToken = async () => {
    const token = await AsyncStorage.getItem('token');
    if (token) {
      try {
        const payload = JSON.parse(atob(token.split('.')[1]));
        return payload.userId;
      } catch (err) {
        console.error('Token decode error:', err);
      }
    }
    return null;
  };


const loadProfileData = useCallback(async () => {
  setLoading(true);
  const decodedUserId = await decodeUserIdFromToken();
  setCurrentUserId(decodedUserId);

  const result = await fetchUserById(userId);
  if (result.success) {
    setUser(result.user);
  } else {
    console.error('Failed to fetch user:', result.error);
  }
  setLoading(false);
  }, [userId]);

 useEffect(() => {
    loadProfileData();
  }, [loadProfileData]); 

  useLayoutEffect(() => {
    if (user && currentUserId && currentUserId !== user._id) {
      navigation.setOptions({
        headerTitle: `${user.firstName} ${user.lastName}`,
        headerLeft: () => null,
        headerRight: () =>
          currentUserId !== user._id ? (
            <TouchableOpacity
            onPress={async () => {
              try {
                const token = await AsyncStorage.getItem('token');
                const response = await fetch(`${API_BASE_URL}/api/chats`, {
                  method: 'POST',
                  headers: {
                    'Content-Type': 'application/json',
                    Authorization: `Bearer ${token}`
                  },
                  body: JSON.stringify({ otherUserId: user._id })
                });

                const data = await response.json();
                if (response.ok && data.chat) {
                  navigation.navigate('Chat', {
                    chatId: data.chat._id,
                    otherUserName: `${user.firstName} ${user.lastName}`
                  });
                } else {
                  console.error('Failed to create chat:', data);
                }
              } catch (err) {
                console.error('Error creating chat:', err);
              }
            }}
            style={{ marginRight: 16 }}
          >
            <Feather name="send" size={24} color="black" />
          </TouchableOpacity>
        ) : null,
        headerStyle: {
          backgroundColor: '#fff',
          elevation: 0,
          shadowOpacity: 0,
          borderBottomWidth: 0
        } 
      });
    }
  }, [navigation, user, currentUserId]);

  if (loading || !user || !currentUserId) return <Text>Loading...</Text>;

  return (
    <View style={[styles.container, { paddingTop: Platform.OS === 'android' ? RNStatusBar.currentHeight : 30 }]}>
      <StatusBar style="dark" />

      <View style={styles.profileSection}>
        <View style={styles.profilePictureWrapper}>
          <Ionicons name="person" size={40} color="#999" />
        </View>
        <View style={styles.profileStatsColumn}>
          <View style={styles.statRow}>
            <Text>
              <Text style={styles.statNumber}>{user?.followers?.length || 0}</Text>
              <Text style={styles.statLabel}> Followers</Text>
            </Text>
          </View>
          <View style={styles.statRow}>
            <Text>
              <Text style={styles.statNumber}>{user?.trips?.length || 0}</Text>
              <Text style={styles.statLabel}> Trips</Text>
            </Text>
          </View>
          <View style={styles.statRow}>
            <Text>
              <Text style={styles.statNumber}>{user?.reviews?.length || 0}</Text>
              <Text style={styles.statLabel}> Reviews</Text>
            </Text>
          </View>
        </View>
      </View>

      <View style={styles.profileInfoRow}>
        <View style={styles.profileTextBlock}>
          <Text style={styles.locationText}>{user?.location || ''}</Text>
          <Text style={styles.bioText}>{user?.bio || ''}</Text>
        </View>
        {currentUserId !== user._id && (
          <FollowButton
            userId={user._id}
            isFollowingInitially={user.followers?.some(f => f._id?.toString() === currentUserId)}
            onFollowToggle={() => {
              setUser((prev) => {
                const alreadyFollowing = prev.followers?.some(f => f._id?.toString() === currentUserId);
                const updatedFollowers = alreadyFollowing
                  ? prev.followers.filter(f => f._id?.toString() !== currentUserId)
                  : [...prev.followers, { _id: currentUserId }];
                return { ...prev, followers: updatedFollowers };
              });
            }}
          />
        )}
      </View>

      <View style={styles.tabRow}>
        {['Post', 'Itinerary', 'Trip', 'Review'].map(tab => (
          <TouchableOpacity
            key={tab}
            onPress={() => setSelectedTab(tab)}
            style={[styles.tabItem, selectedTab === tab && styles.tabItemActive]} // 🔧 修改
          >
            <Text style={[styles.tabText, selectedTab === tab && styles.tabTextActive]}> {/* 🔧 修改 */}
              {tab}
            </Text>
          </TouchableOpacity>
        ))}
      </View>

      {selectedTab === 'Post' && (
        <>
          <Text style={styles.subHeader}>Recent Posts:</Text>
          <UserPostList userId={user._id} />
        </>
      )}
<<<<<<< HEAD
      {selectedTab === 'Itinerary'}
      {selectedTab === 'Trip'}
      {selectedTab === 'Review'}
=======

      <View style={styles.tabRow}>
        {['Post', 'Itinerary', 'Trip', 'Review'].map(tab => (
          <TouchableOpacity
            key={tab}
            onPress={() => setSelectedTab(tab)}
            style={[styles.tabItem, selectedTab === tab && styles.tabItemActive]}
          >
            <Text style={[styles.tabText, selectedTab === tab && styles.tabTextActive]}>{tab}</Text>
          </TouchableOpacity>
        ))}
      </View>

      {selectedTab === 'Post' && (
        <>
          <Text style={styles.subHeader}>Recent Posts:</Text>
          <UserPostList userId={user._id} />
        </>
      )}

      {selectedTab === 'Itinerary' && (
        <>
          <Text style={styles.subHeader}>Your Itineraries:</Text>
          <ItineraryList 
            userId={user._id} 
            onPress={() => navigation.navigate('ItineraryDetail', { itinerary: item })}
          />
        </>
      )}

      
>>>>>>> 8a75b429
    </View>
  );
};

const styles = StyleSheet.create({
<<<<<<< HEAD
  container: { padding: 20, flex: 1, backgroundColor: '#fff' },
  profileSection: { flexDirection: 'row', alignItems: 'center', marginTop: 15 },
  profilePictureWrapper: {
    width: 100, height: 100, borderRadius: 60,
    backgroundColor: '#eee', justifyContent: 'center', alignItems: 'center', marginRight: 12
  },
  profileStatsColumn: {
    flex: 1, justifyContent: 'center', alignItems: 'center',
    flexDirection: 'column', marginLeft: 12
  },
  statRow: { flexDirection: 'row', marginBottom: 6, width: 120 },
  statNumber: { fontSize: 16, fontWeight: 'bold', width: 30, textAlign: 'right' },
  statLabel: { fontSize: 14, textAlign: 'left' },
  profileInfoRow: {
    flexDirection: 'row', justifyContent: 'space-between',
    alignItems: 'flex-start', marginTop: 16, paddingHorizontal: 5
  },
  profileTextBlock: { flex: 1, paddingRight: 10 },
  locationText: { fontSize: 16, color: '#000', marginBottom: 6 },
  bioText: { fontSize: 14, color: '#444' },
  subHeader: { fontSize: 20, marginTop: 20, marginBottom: 10 },
  tabRow: {
    flexDirection: 'row',
    justifyContent: 'space-around',
    marginTop: 20,
    borderBottomWidth: 1,
    borderColor: '#eee',
  },
  tabItem: {
    paddingVertical: 10,
    paddingHorizontal: 12,
    borderBottomWidth: 2,
    borderColor: 'transparent',
  },
  tabItemActive: {
    borderBottomColor: '#007bff',
  },
  tabText: {
    color: '#777',
    fontSize: 16,
  },
  tabTextActive: {
    color: '#007bff',
    fontWeight: 'bold',
  },
=======
  container: { padding: 20, flex: 1 },
  name: { fontSize: 24, fontWeight: 'bold', marginBottom: 10 },
  info: { fontSize: 18, marginBottom: 5 },
  tabRow: {
    flexDirection: 'row', justifyContent: 'space-around',
    marginTop: 20, borderBottomWidth: 1, borderColor: '#eee'
  },
  tabItem: { paddingVertical: 10, paddingHorizontal: 12, borderBottomWidth: 2, borderColor: 'transparent' },
  tabItemActive: { borderBottomColor: '#007bff' },
  tabText: { color: '#777', fontSize: 16 },
  tabTextActive: { color: '#007bff', fontWeight: 'bold' },
  subHeader: { fontSize: 20, marginTop: 20, marginBottom: 10 },
>>>>>>> 8a75b429
});

export default UserProfileScreen;<|MERGE_RESOLUTION|>--- conflicted
+++ resolved
@@ -1,23 +1,15 @@
-<<<<<<< HEAD
 import React, { useEffect, useState, useLayoutEffect, useCallback } from 'react';
 import { View, Text, StyleSheet, TouchableOpacity, Platform, StatusBar as RNStatusBar} from 'react-native';
-=======
-import React, { useEffect, useState, useLayoutEffect } from 'react';
-import { View, Text, TouchableOpacity, StyleSheet, Button } from 'react-native';
->>>>>>> 8a75b429
 import AsyncStorage from '@react-native-async-storage/async-storage';
 import { fetchUserById } from '../utils/ProfileInfo';
 import UserPostList from '../components/UserPostList';
 import FollowButton from '../components/FollowButton';
 import { API_BASE_URL } from '../config';
-<<<<<<< HEAD
 import { StatusBar } from 'expo-status-bar';
 import Feather from 'react-native-vector-icons/Feather';
 import { Ionicons } from '@expo/vector-icons';
 import { useNavigation } from '@react-navigation/native';
-=======
 import ItineraryList from '../components/profileComponents/ItineraryList';
->>>>>>> 8a75b429
 
 const UserProfileScreen = ({ route, navigation }) => {
   const { userId } = route.params;
@@ -25,7 +17,7 @@
   const [user, setUser] = useState(null);
   const [currentUserId, setCurrentUserId] = useState(null);
   const [loading, setLoading] = useState(true);
-  const [selectedTab, setSelectedTab] = useState('Post');
+  
 
   const decodeUserIdFromToken = async () => {
     const token = await AsyncStorage.getItem('token');
@@ -166,32 +158,6 @@
           <TouchableOpacity
             key={tab}
             onPress={() => setSelectedTab(tab)}
-            style={[styles.tabItem, selectedTab === tab && styles.tabItemActive]} // 🔧 修改
-          >
-            <Text style={[styles.tabText, selectedTab === tab && styles.tabTextActive]}> {/* 🔧 修改 */}
-              {tab}
-            </Text>
-          </TouchableOpacity>
-        ))}
-      </View>
-
-      {selectedTab === 'Post' && (
-        <>
-          <Text style={styles.subHeader}>Recent Posts:</Text>
-          <UserPostList userId={user._id} />
-        </>
-      )}
-<<<<<<< HEAD
-      {selectedTab === 'Itinerary'}
-      {selectedTab === 'Trip'}
-      {selectedTab === 'Review'}
-=======
-
-      <View style={styles.tabRow}>
-        {['Post', 'Itinerary', 'Trip', 'Review'].map(tab => (
-          <TouchableOpacity
-            key={tab}
-            onPress={() => setSelectedTab(tab)}
             style={[styles.tabItem, selectedTab === tab && styles.tabItemActive]}
           >
             <Text style={[styles.tabText, selectedTab === tab && styles.tabTextActive]}>{tab}</Text>
@@ -215,15 +181,11 @@
           />
         </>
       )}
-
-      
->>>>>>> 8a75b429
     </View>
   );
 };
 
 const styles = StyleSheet.create({
-<<<<<<< HEAD
   container: { padding: 20, flex: 1, backgroundColor: '#fff' },
   profileSection: { flexDirection: 'row', alignItems: 'center', marginTop: 15 },
   profilePictureWrapper: {
@@ -269,20 +231,6 @@
     color: '#007bff',
     fontWeight: 'bold',
   },
-=======
-  container: { padding: 20, flex: 1 },
-  name: { fontSize: 24, fontWeight: 'bold', marginBottom: 10 },
-  info: { fontSize: 18, marginBottom: 5 },
-  tabRow: {
-    flexDirection: 'row', justifyContent: 'space-around',
-    marginTop: 20, borderBottomWidth: 1, borderColor: '#eee'
-  },
-  tabItem: { paddingVertical: 10, paddingHorizontal: 12, borderBottomWidth: 2, borderColor: 'transparent' },
-  tabItemActive: { borderBottomColor: '#007bff' },
-  tabText: { color: '#777', fontSize: 16 },
-  tabTextActive: { color: '#007bff', fontWeight: 'bold' },
-  subHeader: { fontSize: 20, marginTop: 20, marginBottom: 10 },
->>>>>>> 8a75b429
 });
 
 export default UserProfileScreen;