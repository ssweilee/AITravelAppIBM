--- conflicted
+++ resolved
@@ -34,7 +34,7 @@
     return null;
   };
 
-<<<<<<< HEAD
+
   useEffect(() => {
     let didRetry = false;
     const loadProfileData = async () => {
@@ -58,12 +58,7 @@
       }
       setLoading(false);
     };
-=======
-  const loadProfileData = useCallback(async () => {
-    setLoading(true);
-    const decodedUserId = await decodeUserIdFromToken();
-    setCurrentUserId(decodedUserId);
->>>>>>> 1549c439
+
 
     const result = await fetchUserById(userId);
     if (result.success) {
