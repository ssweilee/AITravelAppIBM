--- conflicted
+++ resolved
@@ -23,20 +23,18 @@
       const data = await reponse.json();
       if (reponse.ok) {
         await AsyncStorage.setItem('token', data.token);
-<<<<<<< HEAD
-
+        
+        if (data.user) {
+          await AsyncStorage.setItem('userInfoCache', JSON.stringify(data.user));
+        }
+        
         const alreadySelected = await AsyncStorage.getItem('hasSelectedInterests');
+        
         if (alreadySelected === 'true') {
           navigation.navigate('Main', { screen: 'Home' });
         } else {
           navigation.navigate('Interest');
         }
-=======
-        if (data.user) {
-          await AsyncStorage.setItem('userInfoCache', JSON.stringify(data.user));
-        }
-        navigation.navigate('Main', { screen: 'Home' });
->>>>>>> 16529116
       } else {
         Alert.alert('Login failed: ' + data.message);
       }
