--- conflicted
+++ resolved
@@ -359,13 +359,6 @@
           </Text>
         )}
 
-<<<<<<< HEAD
-        
-
-        {/* Preview of posts in trip - UPDATED WITH IMAGES */}
-=======
-        {/* Preview of posts in trip */}
->>>>>>> 9a4cc2ac
         {trip.posts && trip.posts.length > 0 && (
           <View style={styles.postsPreview}>
             <Text style={styles.postsPreviewTitle}>
