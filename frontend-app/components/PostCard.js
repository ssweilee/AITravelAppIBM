import React, { useEffect, useState } from 'react';
import { View, Text, TouchableOpacity, StyleSheet, ScrollView, Image, Alert } from 'react-native';
import AsyncStorage from '@react-native-async-storage/async-storage';
import { useNavigation } from '@react-navigation/native';
import { API_BASE_URL } from '../config';
import { Ionicons, MaterialIcons } from '@expo/vector-icons';
import BindItineraryCard from './ItineraryComponents/BindItineraryCard';
<<<<<<< HEAD
import { useAuth } from '../contexts/AuthContext';
=======
import ShareModal from './ItineraryComponents/ShareModal';
import BindTripCard from './BindTripCard';

>>>>>>> d6dafbd5

const PostCard = ({ post, onPress, onToggleSave }) => {
  const navigation = useNavigation();
  const [userId, setUserId] = useState(null);
  const [liked, setLiked] = useState(false);
  const [likesCount, setLikesCount] = useState(post.likes?.length || 0);
  const [saved, setSaved] = useState(false);
  const [commentsPreview, setCommentsPreview] = useState([]);
  
  // Share functionality state
  const [shareModalVisible, setShareModalVisible] = useState(false);
  const [followers, setFollowers] = useState([]);
  const [selectedFollowers, setSelectedFollowers] = useState([]);

  useEffect(() => {
    (async () => {
      const token = await AsyncStorage.getItem('token');
      if (!token) return;
      const payload = JSON.parse(atob(token.split('.')[1]));
      setUserId(payload.userId);
      setLiked(post.likes?.includes(payload.userId));
      setSaved(post.savedBy?.includes(payload.userId));
    })();
  }, [post]);

  // Fetch latest comments for this post (show top 2, no mutual filter)
  useEffect(() => {
    let isMounted = true;
    const fetchComments = async () => {
      try {
        const token = await AsyncStorage.getItem('token');
        const res = await fetch(`${API_BASE_URL}/api/posts/${post._id}/comments`, {
          headers: { Authorization: `Bearer ${token}` },
        });
        let allComments = await res.json();
        // Sort comments by createdAt descending (most recent first)
        if (Array.isArray(allComments)) {
          allComments = allComments.sort((a, b) => new Date(b.createdAt) - new Date(a.createdAt));
        }
        if (isMounted && Array.isArray(allComments)) setCommentsPreview(allComments.slice(0, 2));
      } catch (err) {
        // Ignore errors for preview
      }
    };
    fetchComments();
    return () => { isMounted = false; };
  }, [post._id, post.comments?.length]);

  const toggleLike = async () => {
    try {
      const token = await AsyncStorage.getItem('token');
      const res = await fetch(
        `${API_BASE_URL}/api/interactions/post/${post._id}/like`,
        {
          method: 'PUT',
          headers: { Authorization: `Bearer ${token}` },
        }
      );
      const result = await res.json();
      if (res.ok) {
        setLiked(result.liked);
        setLikesCount(result.count);
      } else {
        console.error('Failed to toggle like:', result);
      }
    } catch (err) {
      console.error('Error toggling like:', err);
    }
  };

  const toggleSave = async () => {
    const token = await AsyncStorage.getItem('token');
    try {
      const res = await fetch(
        `${API_BASE_URL}/api/interactions/post/${post._id}/save`,
        { method: 'PUT', headers: { Authorization: `Bearer ${token}` } }
      );
      const { saved: nowSaved } = await res.json();
      
      // Update local state
      setSaved(nowSaved);
      
      // Update the post object's savedBy array to keep it in sync
      if (userId) {
        if (!post.savedBy) {
          post.savedBy = [];
        }
        
        if (nowSaved) {
          // Add userId to savedBy if not already present
          if (!post.savedBy.includes(userId)) {
            post.savedBy.push(userId);
          }
        } else {
          // Remove userId from savedBy
          post.savedBy = post.savedBy.filter(id => id !== userId);
        }
      }
      
      // Call the onToggleSave callback if provided (for SavedPostsScreen)
      if (typeof onToggleSave === 'function') {
        onToggleSave(post._id, nowSaved);
      }

    } catch (err) {
      console.error('Error toggling save:', err);
    }
  };

  // Navigate to detail/comments
  const goToComments = () =>
    navigation.navigate('PostDetail', { post });

  // Share functionality
  const fetchFollowers = async () => {
    try {
      const token = await AsyncStorage.getItem('token');
      const response = await fetch(`${API_BASE_URL}/api/users/followers-following`, {
        headers: { Authorization: `Bearer ${token}` }
      });
      const data = await response.json();
      if (response.ok) {
        setFollowers(data);
      }
    } catch (error) {
      console.error('Error fetching followers:', error);
    }
  };

  const handleSharePress = () => {
    fetchFollowers();
    setShareModalVisible(true);
  };

  const toggleSelectFollower = (userId) => {
    setSelectedFollowers(prev => 
      prev.includes(userId) 
        ? prev.filter(id => id !== userId)
        : [...prev, userId]
    );
  };

  const confirmShare = async () => {
  if (selectedFollowers.length === 0) {
    Alert.alert('Error', 'Please select at least one person to share with');
    return;
  }

  try {
    const token = await AsyncStorage.getItem('token');
    
    // Get current user's name for the message
    const payload = JSON.parse(atob(token.split('.')[1]));
    const currentUserResponse = await fetch(`${API_BASE_URL}/api/users/${payload.userId}`, {
      headers: { Authorization: `Bearer ${token}` }
    });
    const { user: currentUser } = await currentUserResponse.json();
    const senderName = currentUser.firstName || 'Someone';
    
    const sharePromises = selectedFollowers.map(async (userId) => {
      // Use existing chat endpoint
      const chatResponse = await fetch(`${API_BASE_URL}/api/chats`, {
        method: 'POST',
        headers: {
          'Content-Type': 'application/json',
          Authorization: `Bearer ${token}`
        },
        body: JSON.stringify({ otherUserId: userId })
      });

      if (chatResponse.ok) {
        const { chat } = await chatResponse.json();
        
        // Send message with shared post
        const messageResponse = await fetch(`${API_BASE_URL}/api/messages/${chat._id}`, {
          method: 'POST',
          headers: {
            'Content-Type': 'application/json',
            Authorization: `Bearer ${token}`
          },
          body: JSON.stringify({ 
            text: `${senderName} shared a post with you!`,
            sharedPost: post._id
          })
        });

        return messageResponse.ok;
      }
      return false;
    });

    const results = await Promise.all(sharePromises);
    const successCount = results.filter(Boolean).length;

    if (successCount > 0) {
      Alert.alert('Success', `Post shared with ${successCount} ${successCount === 1 ? 'person' : 'people'}!`);
      setShareModalVisible(false);
      setSelectedFollowers([]);
    } else {
      Alert.alert('Error', 'Failed to share post. Please try again.');
    }
  } catch (error) {
    console.error('Error sharing post:', error);
    Alert.alert('Error', 'Network error. Please try again.');
  }
};

  return (
    <View style={styles.container}>
      {/* User info row */}
      <View style={styles.userRow}>
        <View style={styles.avatarWrapper}>
        {post.userId?.profilePicture ? (
            <Image
              source={{ uri: post.userId.profilePicture }}
              style={styles.avatar}
              cachePolicy="memory-disk"
            />
          ) : (
            <View style={styles.avatarPlaceholder}>
              <Text style={styles.avatarPlaceholderText}>
                {post.userId?.firstName?.[0]?.toUpperCase() || '?'}
              </Text>
            </View>
          )}
        </View>
        <TouchableOpacity onPress={() => {
          if (post.userId?._id) {
            if (userId === post.userId._id) {
              navigation.navigate('Profile'); // Go to own profile
            } else {
              navigation.navigate('UserProfile', { userId: post.userId._id });
            }
          }
        }}>
          <Text style={styles.username}>
            {(post.userId?.firstName || '') + (post.userId?.lastName ? ' ' + post.userId.lastName : '') || 'User'}
          </Text>
        </TouchableOpacity>
      </View>
      <TouchableOpacity onPress={() => onPress?.(post) ?? goToComments()}>
        <Text style={styles.content}>{post.content}</Text>
     {post.images && post.images.length > 0 && (
  <ScrollView horizontal style={{ marginTop: 8 }}>
    {post.images.map((img, index) => {
      console.log('Original image url:', img.url);
      
      // Smart URL conversion: use current user's API_BASE_URL with the filename
      let imageUrl;
      
      if (img.url.includes('/uploads/')) {
        // Extract the /uploads/filename part from any URL format
        const uploadsPath = img.url.substring(img.url.indexOf('/uploads/'));
        // Use current user's server base URL
        imageUrl = `${API_BASE_URL}${uploadsPath}`;
      } else {
        // Fallback: use as is
        imageUrl = img.url;
      }
      
      console.log('Converted to:', imageUrl);

      return (
        <Image
          key={index}
          source={{ uri: imageUrl }}
          style={{ width: 200, height: 200, borderRadius: 8, marginRight: 10 }}
          onError={() => console.log(`Failed to load image: ${imageUrl}`)}
          onLoad={() => console.log(`Successfully loaded: ${imageUrl}`)}
        />
      );
    })}
  </ScrollView>
)}

      </TouchableOpacity>

      {post.bindItinerary && (
        <BindItineraryCard
          itinerary={post.bindItinerary}
          onPress={() =>
            navigation.navigate('ItineraryDetail', { itinerary: post.bindItinerary })
          }
        />
      )}
      {post.bindTrip && (
        <BindTripCard
          trip={post.bindTrip}
          onPress={() =>
          navigation.navigate('TripDetail', { trip: post.bindTrip })
          }
        />
      )}
      <Text style={styles.timestamp}>
        {new Date(post.createdAt).toLocaleString()}
      </Text>

      {/* Actions row (like, comment, save, share) ABOVE comments preview */}
      <View style={styles.actions}>
        <TouchableOpacity
          onPress={toggleLike}
          style={styles.actionButton}
        >
          <Ionicons
            name={liked ? 'heart' : 'heart-outline'}
            size={24}
            color={liked ? '#e74c3c' : '#222'}
            style={{ marginRight: 4 }}
          />
          <Text style={styles.actionText}>{likesCount}</Text>
        </TouchableOpacity>

        <TouchableOpacity
          onPress={goToComments}
          style={styles.actionButton}
        >
          <Ionicons name="chatbubble-outline" size={24} color="#007AFF" style={{ marginRight: 4 }} />
          <Text style={styles.actionText}>Comments</Text>
        </TouchableOpacity>

        <TouchableOpacity onPress={toggleSave} style={styles.actionButton}>
          <MaterialIcons
            name={saved ? 'bookmark' : 'bookmark-outline'}
            size={24}
            color={saved ? '#007AFF' : '#444'}
            style={{ marginRight: 4 }}/>
        </TouchableOpacity>

        <TouchableOpacity onPress={handleSharePress} style={styles.actionButton}>
          <Ionicons
            name="share-outline"
            size={24}
            color="#444"
            style={{ marginRight: 4 }}
          />
        </TouchableOpacity>
      </View>

      {/* Comments preview (now below actions) */}
      {commentsPreview.length > 0 && (
        <View style={styles.commentsPreviewRow}>
          {commentsPreview.map((c) => (
            <View key={c._id} style={styles.commentPreviewItemRow}>
              <TouchableOpacity
                onPress={() => {
                  if (c.userId?._id) {
                    if (userId === c.userId._id) {
                      navigation.navigate('Profile');
                    } else {
                      navigation.navigate('UserProfile', { userId: c.userId._id });
                    }
                  }
                }}
              >
                <Text style={styles.commentPreviewNameRow}>
                  {c.userId?.firstName || ''}{c.userId?.lastName ? ` ${c.userId.lastName}` : ''}:
                </Text>
              </TouchableOpacity>
              <Text style={styles.commentPreviewTextRow} numberOfLines={1}>
                {c.content}
              </Text>
            </View>
          ))}
          <TouchableOpacity onPress={goToComments} style={styles.viewAllCommentsRow}>
            <Text style={styles.viewAllCommentsText}>
              View all {post.comments?.length || 0} comments
            </Text>
          </TouchableOpacity>
        </View>
      )}
      
      {/* Share Modal */}
      <ShareModal
        visible={shareModalVisible}
        onClose={() => {
          setShareModalVisible(false);
          setSelectedFollowers([]);
        }}
        onConfirm={confirmShare}
        users={followers}
        selectedFollowers={selectedFollowers}
        toggleSelectFollower={toggleSelectFollower}
        contentType="post"
        styles={shareModalStyles}
      />
    </View>
  );
};

const styles = StyleSheet.create({
  container:   { padding: 14, backgroundColor: '#fff', marginBottom: 14, borderRadius: 12, elevation: 2, shadowColor: '#000', shadowOpacity: 0.06, shadowRadius: 6, shadowOffset: { width: 0, height: 2 } },
  content:     { fontSize: 16, marginBottom: 6 },
  timestamp:   { fontSize: 12, color: 'gray', marginTop: 2 },
  actions:     { flexDirection: 'row', marginTop: 10, alignItems: 'center' },
  actionButton:{ flexDirection: 'row', alignItems: 'center', marginRight: 24, paddingVertical: 4 },
  actionText:  { fontSize: 15, color: '#222' },
  userRow: { flexDirection: 'row', alignItems: 'center', marginBottom: 8 },
  avatarWrapper: { width: 38, height: 38, borderRadius: 19, overflow: 'hidden', marginRight: 10, backgroundColor: '#eee' },
  avatar: { width: 38, height: 38, borderRadius: 19, resizeMode: 'cover' },
  avatarPlaceholder: { width: 38, height: 38, borderRadius: 19, backgroundColor: '#ccc', justifyContent: 'center', alignItems: 'center' },
  avatarPlaceholderText: { color: '#fff', fontWeight: 'bold' },
  username: { fontWeight: 'bold', fontSize: 15, color: '#222' },
  commentsPreviewRow: { marginTop: 6, marginBottom: 2, backgroundColor: '#f8f8f8', borderRadius: 8, padding: 8 },
  commentPreviewItemRow: { flexDirection: 'row', alignItems: 'center', marginBottom: 2 },
  commentPreviewNameRow: { fontWeight: 'bold', color: '#1877f2', fontSize: 14, marginRight: 4 },
  commentPreviewTextRow: { fontSize: 14, color: '#222', flexShrink: 1 },
  viewAllCommentsRow: { marginTop: 4 },
  viewAllCommentsText: { color: '#888', fontSize: 13, fontWeight: 'bold' },
});

// Share Modal Styles
const shareModalStyles = StyleSheet.create({
  modalOverlay: {
    flex: 1,
    backgroundColor: 'rgba(0, 0, 0, 0.5)',
    justifyContent: 'center',
    alignItems: 'center',
  },
  modalContent: {
    backgroundColor: '#fff',
    borderRadius: 12,
    padding: 20,
    width: '85%',
    maxHeight: '70%',
  },
  modalTitle: {
    fontSize: 18,
    fontWeight: 'bold',
    marginBottom: 4,
    textAlign: 'center',
  },
  modalSubtitle: {
    fontSize: 14,
    color: '#666',
    marginBottom: 16,
    textAlign: 'center',
  },
  modalUserRow: {
    flexDirection: 'row',
    alignItems: 'center',
    paddingVertical: 10,
  },
  avatarCircle: {
    width: 40,
    height: 40,
    borderRadius: 20,
    backgroundColor: '#007AFF',
    justifyContent: 'center',
    alignItems: 'center',
  },
  avatarInitials: {
    color: '#fff',
    fontWeight: 'bold',
    fontSize: 16,
  },
  modalUserName: {
    fontSize: 16,
    fontWeight: '500',
  },
  checkboxBox: {
    marginLeft: 'auto',
  },
  checkbox: {
    width: 24,
    height: 24,
    borderRadius: 12,
    borderWidth: 2,
    borderColor: '#007AFF',
    justifyContent: 'center',
    alignItems: 'center',
  },
  checkboxChecked: {
    backgroundColor: '#007AFF',
  },
  modalCloseButton: {
    backgroundColor: '#007AFF',
    padding: 12,
    borderRadius: 8,
    alignItems: 'center',
    marginTop: 16,
  },
  modalCloseButtonDisabled: {
    backgroundColor: '#ccc',
  },
  modalCloseButtonText: {
    color: '#fff',
    fontWeight: 'bold',
  },
});

export default PostCard;<|MERGE_RESOLUTION|>--- conflicted
+++ resolved
@@ -5,13 +5,12 @@
 import { API_BASE_URL } from '../config';
 import { Ionicons, MaterialIcons } from '@expo/vector-icons';
 import BindItineraryCard from './ItineraryComponents/BindItineraryCard';
-<<<<<<< HEAD
+
 import { useAuth } from '../contexts/AuthContext';
-=======
+
 import ShareModal from './ItineraryComponents/ShareModal';
 import BindTripCard from './BindTripCard';
 
->>>>>>> d6dafbd5
 
 const PostCard = ({ post, onPress, onToggleSave }) => {
   const navigation = useNavigation();
