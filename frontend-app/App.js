<<<<<<< HEAD
import React, { useEffect } from 'react'; 
=======
import React, { useEffect, useState } from 'react';
>>>>>>> 07bfc707
import { NavigationContainer } from '@react-navigation/native';
import { createBottomTabNavigator } from '@react-navigation/bottom-tabs';
import { createNativeStackNavigator } from '@react-navigation/native-stack';
import { AuthProvider, useAuth } from './contexts/AuthContext';
import { View, ActivityIndicator } from 'react-native';
import LoginScreen from './screens/LoginScreen';
import SignupScreen from './screens/SignupScreen';
import SignupDetailsScreen from './screens/SignupDetailsScreen';
import ProfileScreen from './screens/ProfileScreen';
import HomeScreen from './screens/HomeScreen';
import SearchScreen from './screens/SearchScreen';
import UserProfileScreen from './screens/UserProfileScreen';
import ChatScreen from './screens/ChatScreen';
import PostDetailScreen from './screens/PostDetailScreen';
import EditProfileScreen from './screens/EditProfileScreen';
import MessagesScreen from './screens/MessagesScreen';
import CreateGroupChatScreen from './screens/CreateGroupChatScreen';
import ChatSettingScreen from './screens/ChatSettingScreen';
import GroupChatMembersScreen from './screens/GroupChatMembersScreen';
import CreateItineraryScreen from './screens/CreateItineraryScreen';
import CreateThreadScreen from './screens/CreateThreadScreen';
import ControlPanelScreen from './screens/ControlPanelScreen';
import BookingsScreen from './screens/BookingsScreen';
import ItineraryDetailScreen from './screens/ItineraryDetailScreen';
import AccountSettingsScreen from './screens/AccountSettingsScreen';
import { Ionicons, MaterialIcons, FontAwesome } from '@expo/vector-icons';
import { SafeAreaProvider } from 'react-native-safe-area-context';
import AsyncStorage from '@react-native-async-storage/async-storage';
import { ActivityIndicator, View } from 'react-native';

const Stack = createNativeStackNavigator();
const Tab = createBottomTabNavigator();

function MainAppTabs() {
  return (
    <Tab.Navigator
      screenOptions={({ route }) => ({
        tabBarIcon: ({ color, size }) => {
          if (route.name === 'Home') {
            return <Ionicons name="home" size={size} color={color} />;
          } else if (route.name === 'Search') {
            return <Ionicons name="search" size={size} color={color} />;
          } else if (route.name === 'Control Panel') {
            return <MaterialIcons name="settings" size={size} color={color} />;
          } else if (route.name === 'Bookings') {
            return <FontAwesome name="calendar-check-o" size={size} color={color} />;
          } else if (route.name === 'Profile') {
            return <Ionicons name="person" size={size} color={color} />;
          }
          return null;
        },
      })}
    >
      <Tab.Screen name='Home' component={HomeScreen} options={{ headerShown: false }} />
      <Tab.Screen name='Search' component={SearchScreen} />
      <Tab.Screen name='Control Panel' component={ControlPanelScreen} />
      <Tab.Screen name='Bookings' component={BookingsScreen} />
      <Tab.Screen name='Profile' component={ProfileScreen} options={{ headerTitle: '' }} />
    </Tab.Navigator>
  );
}

export default function App() {
<<<<<<< HEAD
  return (
    <AuthProvider>
      <NavigationContainer>
        <Stack.Navigator initialRouteName="Signup">
=======
  const [initialRoute, setInitialRoute] = useState(null);
  const [loading, setLoading] = useState(true);

  useEffect(() => {
    const checkToken = async () => {
      try {
        const token = await AsyncStorage.getItem('token');
        setInitialRoute(token ? 'Main' : 'Signup');
      } catch (err) {
        setInitialRoute('Signup');
      } finally {
        setLoading(false);
      }
    };
    checkToken();
  }, []);

  if (loading) {
    return (
      <View style={{ flex: 1, justifyContent: 'center', alignItems: 'center' }}>
        <ActivityIndicator size="large" color="#007AFF" />
      </View>
    );
  }

  return (
    <SafeAreaProvider>
      <NavigationContainer>
        <Stack.Navigator initialRouteName={initialRoute}>
>>>>>>> 07bfc707
          <Stack.Screen name="Signup" component={SignupScreen} />
          <Stack.Screen name="SignupDetails" component={SignupDetailsScreen} />
          <Stack.Screen name="Login" component={LoginScreen} />
          <Stack.Screen 
            name="Main" 
            component={MainAppTabs} 
            options={({ route }) => ({
              headerShown: false,
              gestureEnabled: false,
              animation: route?.params?.fromMessages ? 'slide_from_left' : 'default',
            })}
          />
          <Stack.Screen name="UserProfile" component={UserProfileScreen} />
<<<<<<< HEAD
          <Stack.Screen name="Profile" component={ProfileScreen} />
=======

>>>>>>> 07bfc707
          <Stack.Screen name="Chat" component={ChatScreen} />
          <Stack.Screen name="PostDetail" component={PostDetailScreen} />
          <Stack.Screen name="EditProfile" component={EditProfileScreen} />
          <Stack.Screen
            name="Messages"
            component={MessagesScreen}
            options={({ route }) => ({
              animation: route?.params?.fromSettings ? 'slide_from_left' : 'default',
            })}
          />
          <Stack.Screen name="Create New Group" component={CreateGroupChatScreen} />
<<<<<<< HEAD
          <Stack.Screen name="Chat Settings" component={ChatSettingScreen} />
          <Stack.Screen name="Members" component={GroupChatMembersScreen} />
          <Stack.Screen name="CreateItinerary" component={CreateItineraryScreen} options={{ headerShown: false }}/>
          <Stack.Screen name="CreateThread" component={CreateThreadScreen} options={{ headerShown: false }}/>
        <Stack.Screen name="ItineraryDetail" component={ItineraryDetailScreen} options={{ headerShown: false }} />
        </Stack.Navigator>
      </NavigationContainer>
    </AuthProvider>
=======
          <Stack.Screen name="Chat Settings" component={ChatSettingScreen} options={{ headerShown: false }}/>
          <Stack.Screen name="Members" component={GroupChatMembersScreen} />
          <Stack.Screen name="CreateItinerary" component={CreateItineraryScreen} options={{ headerShown: false }}/>
          <Stack.Screen name="CreateThread" component={CreateThreadScreen} options={{ headerShown: false }}/>
          <Stack.Screen name="ItineraryDetail" component={ItineraryDetailScreen} options={{ headerShown: false }} />
          <Stack.Screen name="AccountSettings" component={AccountSettingsScreen} />
        </Stack.Navigator>
      </NavigationContainer>
    </SafeAreaProvider>
>>>>>>> 07bfc707
  );
}<|MERGE_RESOLUTION|>--- conflicted
+++ resolved
@@ -1,8 +1,4 @@
-<<<<<<< HEAD
-import React, { useEffect } from 'react'; 
-=======
 import React, { useEffect, useState } from 'react';
->>>>>>> 07bfc707
 import { NavigationContainer } from '@react-navigation/native';
 import { createBottomTabNavigator } from '@react-navigation/bottom-tabs';
 import { createNativeStackNavigator } from '@react-navigation/native-stack';
@@ -66,12 +62,6 @@
 }
 
 export default function App() {
-<<<<<<< HEAD
-  return (
-    <AuthProvider>
-      <NavigationContainer>
-        <Stack.Navigator initialRouteName="Signup">
-=======
   const [initialRoute, setInitialRoute] = useState(null);
   const [loading, setLoading] = useState(true);
 
@@ -101,7 +91,6 @@
     <SafeAreaProvider>
       <NavigationContainer>
         <Stack.Navigator initialRouteName={initialRoute}>
->>>>>>> 07bfc707
           <Stack.Screen name="Signup" component={SignupScreen} />
           <Stack.Screen name="SignupDetails" component={SignupDetailsScreen} />
           <Stack.Screen name="Login" component={LoginScreen} />
@@ -115,11 +104,7 @@
             })}
           />
           <Stack.Screen name="UserProfile" component={UserProfileScreen} />
-<<<<<<< HEAD
           <Stack.Screen name="Profile" component={ProfileScreen} />
-=======
-
->>>>>>> 07bfc707
           <Stack.Screen name="Chat" component={ChatScreen} />
           <Stack.Screen name="PostDetail" component={PostDetailScreen} />
           <Stack.Screen name="EditProfile" component={EditProfileScreen} />
@@ -131,16 +116,6 @@
             })}
           />
           <Stack.Screen name="Create New Group" component={CreateGroupChatScreen} />
-<<<<<<< HEAD
-          <Stack.Screen name="Chat Settings" component={ChatSettingScreen} />
-          <Stack.Screen name="Members" component={GroupChatMembersScreen} />
-          <Stack.Screen name="CreateItinerary" component={CreateItineraryScreen} options={{ headerShown: false }}/>
-          <Stack.Screen name="CreateThread" component={CreateThreadScreen} options={{ headerShown: false }}/>
-        <Stack.Screen name="ItineraryDetail" component={ItineraryDetailScreen} options={{ headerShown: false }} />
-        </Stack.Navigator>
-      </NavigationContainer>
-    </AuthProvider>
-=======
           <Stack.Screen name="Chat Settings" component={ChatSettingScreen} options={{ headerShown: false }}/>
           <Stack.Screen name="Members" component={GroupChatMembersScreen} />
           <Stack.Screen name="CreateItinerary" component={CreateItineraryScreen} options={{ headerShown: false }}/>
@@ -150,6 +125,5 @@
         </Stack.Navigator>
       </NavigationContainer>
     </SafeAreaProvider>
->>>>>>> 07bfc707
   );
 }