--- conflicted
+++ resolved
@@ -62,28 +62,8 @@
 }
 
 export default function App() {
-<<<<<<< HEAD
-  return (
-    <NavigationContainer>
-      <Stack.Navigator initialRouteName="Signup">
-        <Stack.Screen name="Signup" component={SignupScreen} />
-        <Stack.Screen name="SignupDetails" component={SignupDetailsScreen} />
-        <Stack.Screen name="Login" component={LoginScreen} />
-        <Stack.Screen name="Interest" component={InterestScreen} />
-        <Stack.Screen 
-          name="Main" 
-          component={MainAppTabs} 
-          options={({ route }) => ({
-            headerShown: false,
-            gestureEnabled: false,
-            animation: route?.params?.fromMessages ? 'slide_from_left' : 'default',
-          })}
-        />
-        <Stack.Screen name="UserProfile" component={UserProfileScreen} />
-=======
   const [initialRoute, setInitialRoute] = useState(null);
   const [loading, setLoading] = useState(true);
->>>>>>> 16529116
 
   useEffect(() => {
     const checkToken = async () => {
