import React, { useEffect, useState } from 'react';
import { NavigationContainer } from '@react-navigation/native';
import { createBottomTabNavigator } from '@react-navigation/bottom-tabs';
import { createNativeStackNavigator } from '@react-navigation/native-stack';
import { AuthProvider, useAuth } from './contexts/AuthContext';
import { View, ActivityIndicator } from 'react-native';
import LoginScreen from './screens/LoginScreen';
import SignupScreen from './screens/SignupScreen';
import SignupDetailsScreen from './screens/SignupDetailsScreen';
import ProfileScreen from './screens/ProfileScreen';
import HomeScreen from './screens/HomeScreen';
import SearchScreen from './screens/SearchScreen';
import UserProfileScreen from './screens/UserProfileScreen';
import ChatScreen from './screens/ChatScreen';
import PostDetailScreen from './screens/PostDetailScreen';
import EditProfileScreen from './screens/EditProfileScreen';
import MessagesScreen from './screens/MessagesScreen';
import CreateGroupChatScreen from './screens/CreateGroupChatScreen';
import ChatSettingScreen from './screens/ChatSettingScreen';
import GroupChatMembersScreen from './screens/GroupChatMembersScreen';
import CreateItineraryScreen from './screens/CreateItineraryScreen';
import CreatePostScreen from './screens/CreatePostScreen';
import ControlPanelScreen from './screens/ControlPanelScreen';
import BookingsScreen from './screens/BookingsScreen';
import ItineraryDetailScreen from './screens/ItineraryDetailScreen';
import AccountSettingsScreen from './screens/AccountSettingsScreen';
import { Ionicons, MaterialIcons, FontAwesome } from '@expo/vector-icons';
import { SafeAreaProvider } from 'react-native-safe-area-context';
import AsyncStorage from '@react-native-async-storage/async-storage';

const Stack = createNativeStackNavigator();
const Tab = createBottomTabNavigator();

function MainAppTabs() {
  return (
    <Tab.Navigator
      screenOptions={({ route }) => ({
        tabBarIcon: ({ color, size }) => {
          if (route.name === 'Home') {
            return <Ionicons name="home" size={size} color={color} />;
          } else if (route.name === 'Search') {
            return <Ionicons name="search" size={size} color={color} />;
          } else if (route.name === 'Control Panel') {
            return <MaterialIcons name="settings" size={size} color={color} />;
          } else if (route.name === 'Bookings') {
            return <FontAwesome name="calendar-check-o" size={size} color={color} />;
          } else if (route.name === 'Profile') {
            return <Ionicons name="person" size={size} color={color} />;
          }
          return null;
        },
      })}
    >
      <Tab.Screen name='Home' component={HomeScreen} options={{ headerShown: false }} />
      <Tab.Screen name='Search' component={SearchScreen} />
      <Tab.Screen name='Control Panel' component={ControlPanelScreen} />
      <Tab.Screen name='Bookings' component={BookingsScreen} />
      <Tab.Screen name='Profile' component={ProfileScreen} options={{ headerTitle: '' }} />
    </Tab.Navigator>
  );
}

export default function App() {
  const [initialRoute, setInitialRoute] = useState(null);
  const [loading, setLoading] = useState(true);

<<<<<<< HEAD
        
        <Stack.Screen name="PostDetail" component={PostDetailScreen} />
        <Stack.Screen name="EditProfile" component={EditProfileScreen} />
        <Stack.Screen
          name="Messages"
          component={MessagesScreen}
          options={({ route }) => ({
            animation: route?.params?.fromSettings ? 'slide_from_left' : 'default',
          })}
        />
        <Stack.Screen name="Create New Group" component={CreateGroupChatScreen} />
        <Stack.Screen name="Chat Settings" component={ChatSettingScreen} />
        <Stack.Screen name="Members" component={GroupChatMembersScreen} />
        <Stack.Screen name="CreateItinerary" component={CreateItineraryScreen} options={{ headerShown: false }}/>
        <Stack.Screen name="CreatePost" component={CreatePostScreen} options={{ headerShown: false }}/>
        <Stack.Screen name="ItineraryDetail" component={ItineraryDetailScreen} options={{ headerShown: false }} />
=======
  useEffect(() => {
    const checkToken = async () => {
      try {
        const token = await AsyncStorage.getItem('token');
        setInitialRoute(token ? 'Main' : 'Signup');
      } catch (err) {
        setInitialRoute('Signup');
      } finally {
        setLoading(false);
      }
    };
    checkToken();
  }, []);
>>>>>>> 0f719575

  if (loading) {
    return (
      <View style={{ flex: 1, justifyContent: 'center', alignItems: 'center' }}>
        <ActivityIndicator size="large" color="#007AFF" />
      </View>
    );
  }

  return (
    <AuthProvider>
      <NavigationContainer>
        <Stack.Navigator initialRouteName={initialRoute}>
          <Stack.Screen name="Signup" component={SignupScreen} />
          <Stack.Screen name="SignupDetails" component={SignupDetailsScreen} />
          <Stack.Screen name="Login" component={LoginScreen} />
          <Stack.Screen 
            name="Main" 
            component={MainAppTabs} 
            options={({ route }) => ({
              headerShown: false,
              gestureEnabled: false,
              animation: route?.params?.fromMessages ? 'slide_from_left' : 'default',
            })}
          />
          <Stack.Screen name="UserProfile" component={UserProfileScreen} />
          <Stack.Screen name="Profile" component={ProfileScreen} />
          <Stack.Screen name="Chat" component={ChatScreen} />
          <Stack.Screen name="PostDetail" component={PostDetailScreen} />
          <Stack.Screen name="EditProfile" component={EditProfileScreen} />
          <Stack.Screen
            name="Messages"
            component={MessagesScreen}
            options={({ route }) => ({
              animation: route?.params?.fromSettings ? 'slide_from_left' : 'default',
            })}
          />
          <Stack.Screen name="Create New Group" component={CreateGroupChatScreen} />
          <Stack.Screen name="Chat Settings" component={ChatSettingScreen} options={{ headerShown: false }}/>
          <Stack.Screen name="Members" component={GroupChatMembersScreen} />
          <Stack.Screen name="CreateItinerary" component={CreateItineraryScreen} options={{ headerShown: false }}/>
          <Stack.Screen name="CreateThread" component={CreateThreadScreen} options={{ headerShown: false }}/>
          <Stack.Screen name="ItineraryDetail" component={ItineraryDetailScreen} options={{ headerShown: false }} />
          <Stack.Screen name="AccountSettings" component={AccountSettingsScreen} />
        </Stack.Navigator>
      </NavigationContainer>
    </AuthProvider>
  );
}<|MERGE_RESOLUTION|>--- conflicted
+++ resolved
@@ -64,24 +64,6 @@
   const [initialRoute, setInitialRoute] = useState(null);
   const [loading, setLoading] = useState(true);
 
-<<<<<<< HEAD
-        
-        <Stack.Screen name="PostDetail" component={PostDetailScreen} />
-        <Stack.Screen name="EditProfile" component={EditProfileScreen} />
-        <Stack.Screen
-          name="Messages"
-          component={MessagesScreen}
-          options={({ route }) => ({
-            animation: route?.params?.fromSettings ? 'slide_from_left' : 'default',
-          })}
-        />
-        <Stack.Screen name="Create New Group" component={CreateGroupChatScreen} />
-        <Stack.Screen name="Chat Settings" component={ChatSettingScreen} />
-        <Stack.Screen name="Members" component={GroupChatMembersScreen} />
-        <Stack.Screen name="CreateItinerary" component={CreateItineraryScreen} options={{ headerShown: false }}/>
-        <Stack.Screen name="CreatePost" component={CreatePostScreen} options={{ headerShown: false }}/>
-        <Stack.Screen name="ItineraryDetail" component={ItineraryDetailScreen} options={{ headerShown: false }} />
-=======
   useEffect(() => {
     const checkToken = async () => {
       try {
@@ -95,7 +77,6 @@
     };
     checkToken();
   }, []);
->>>>>>> 0f719575
 
   if (loading) {
     return (
@@ -137,7 +118,7 @@
           <Stack.Screen name="Chat Settings" component={ChatSettingScreen} options={{ headerShown: false }}/>
           <Stack.Screen name="Members" component={GroupChatMembersScreen} />
           <Stack.Screen name="CreateItinerary" component={CreateItineraryScreen} options={{ headerShown: false }}/>
-          <Stack.Screen name="CreateThread" component={CreateThreadScreen} options={{ headerShown: false }}/>
+          <Stack.Screen name="CreatePost" component={CreatePostScreen} options={{ headerShown: false }}/>
           <Stack.Screen name="ItineraryDetail" component={ItineraryDetailScreen} options={{ headerShown: false }} />
           <Stack.Screen name="AccountSettings" component={AccountSettingsScreen} />
         </Stack.Navigator>
