--- conflicted
+++ resolved
@@ -1,8 +1,6 @@
 // config.js
 // insert your ngrok address here 
 
-<<<<<<< HEAD
+
 export const API_BASE_URL = "https://bdc36754aa83.ngrok-free.app";
-=======
-export const API_BASE_URL = "https://7057f704e1a0.ngrok-free.app";
->>>>>>> 1549c439
+
