--- conflicted
+++ resolved
@@ -1,9 +1,4 @@
 // config.js
 // insert your ngrok address here 
 
-<<<<<<< HEAD
- export const API_BASE_URL = 'https://eab9a85ab838.ngrok-free.app';
-
-=======
- export const API_BASE_URL = 'https://955f7f6bb18b.ngrok-free.app';
->>>>>>> 76fcac39
+ export const API_BASE_URL = 'https://955f7f6bb18b.ngrok-free.app';