// config.js
// insert your ngrok address here 

<<<<<<< HEAD
export const API_BASE_URL = "http://10.188.110.188:3001";
=======

export const API_BASE_URL = "https://bdc36754aa83.ngrok-free.app";

>>>>>>> 26840411
<|MERGE_RESOLUTION|>--- conflicted
+++ resolved
@@ -1,10 +1,7 @@
 // config.js
 // insert your ngrok address here 
 
-<<<<<<< HEAD
+
 export const API_BASE_URL = "http://10.188.110.188:3001";
-=======
 
-export const API_BASE_URL = "https://bdc36754aa83.ngrok-free.app";
 
->>>>>>> 26840411
