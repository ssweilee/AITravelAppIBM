// config.js
// insert your ngrok address here 

<<<<<<< HEAD
export const API_BASE_URL = "http://10.67.189.188:3001";
=======
 export const API_BASE_URL = 'https://5133-31-205-121-111.ngrok-free.app';
>>>>>>> 3106e746
<|MERGE_RESOLUTION|>--- conflicted
+++ resolved
@@ -1,8 +1,4 @@
 // config.js
 // insert your ngrok address here 
 
-<<<<<<< HEAD
-export const API_BASE_URL = "http://10.67.189.188:3001";
-=======
  export const API_BASE_URL = 'https://5133-31-205-121-111.ngrok-free.app';
->>>>>>> 3106e746
