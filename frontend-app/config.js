// config.js
// insert your ngrok address here 

<<<<<<< HEAD
 export const API_BASE_URL = 'https://0f7fd4ac2f7f.ngrok-free.app';
=======
 export const API_BASE_URL = 'http://10.111.81.188:3001'
>>>>>>> 8f070779
<|MERGE_RESOLUTION|>--- conflicted
+++ resolved
@@ -1,8 +1,4 @@
 // config.js
 // insert your ngrok address here 
 
-<<<<<<< HEAD
  export const API_BASE_URL = 'https://0f7fd4ac2f7f.ngrok-free.app';
-=======
- export const API_BASE_URL = 'http://10.111.81.188:3001'
->>>>>>> 8f070779
