const Post = require('../models/Post');
const User = require('../models/User');
const Trip = require('../models/Trip');
const Itinerary = require('../models/Itinerary');
const sendNotification = require('../utils/notify');

function getModel(type) {
  switch (type) {
    case 'post':
      return Post;
    case 'trip':
      return Trip;
    case 'itinerary':
      return Itinerary;
      
    default:
      throw new Error('Invalid model type');
  }
}

// Helper function to get the correct owner field
function getOwnerField(type) {
  switch (type) {
    case 'post':
      return 'userId';
    case 'trip':
      return 'userId';
    case 'itinerary':
      return 'createdBy'; // This is the key fix
    default:
      return 'userId';
  }
}

exports.toggleLike = async (req, res) => {
  try {
    const { type, id } = req.params;
    const userId = req.user.userId;
    const Model = getModel(type);
    const doc = await Model.findById(id);
    if (!doc) return res.status(404).json({ message: `${type} not found` });

    // Ensure likes is always an array
    if (!Array.isArray(doc.likes)) {
      doc.likes = [];
    }

    // Determine owner (itinerary uses createdBy, others use userId)
    const ownerId = (doc.userId || doc.createdBy)?.toString();

    const alreadyLiked = doc.likes.some((u) => u.toString() === userId);
    if (alreadyLiked) {
      doc.likes = doc.likes.filter((u) => u.toString() !== userId);
    } else {
      doc.likes.push(userId);
    }

    // Send notification if the liker isn't the owner and owner exists
    if (ownerId && ownerId !== userId) {
      const me = await User.findById(userId).select('firstName');
      await sendNotification({
        recipient: ownerId,
        sender: userId,
        type: 'like',
        text: `${me.firstName} liked your ${type}.`,
        entityType: type.charAt(0).toUpperCase() + type.slice(1),
        entityId: id,
        link: `/${type}/${id}`,
      });
    }

<<<<<<< HEAD
    await doc.save();

    res.json({
      liked: !alreadyLiked,
      count: doc.likes.length,
    });
  } catch (err) {
    console.error('toggleLike error:', err);
    res.status(500).json({
      message: 'Failed to toggle like',
      error: err.message,
=======
  //  Ensure likes array exists
  if (!doc.likes) doc.likes = [];

  // pick the right array field
  const arr = doc.likes;  
  const idx = arr.findIndex(u=>u.toString()===userId);
  if (idx >= 0) arr.splice(idx,1);
  else          arr.push(userId);

  // Use the correct owner field for each model type
  const ownerField = getOwnerField(type);
  const ownerId = doc[ownerField];

  if (ownerId && ownerId.toString() !== userId) {
    // send notification to the post owner if the user is not the owner
    const me = await User.findById(userId).select('firstName');
    await sendNotification({
      recipient: ownerId, // CHANGED: was doc.userId, now uses correct field
      sender: userId,
      type: 'like',
      text: `${me.firstName} liked your ${type}.`,
      entityType: type.charAt(0).toUpperCase() + type.slice(1), // Capitalize the type
      entityId: id,
      link: `/${type}/${id}` // Link to the post, trip, or itinerary
>>>>>>> b0cfdf06
    });
  }
};


exports.toggleSave = async (req, res) => {
  const { type, id } = req.params;
  const userId = req.user.userId;
  
  try {
    const user = await User.findById(userId);
    if (!user) return res.status(404).json({ message: 'User not found' });

    let userArray;
    if (type === 'post') {
      userArray = user.savedPosts;
    } else if (type === 'itinerary') {
      userArray = user.savedItineraries;
    } else if (type === 'trip') {
      userArray = user.savedTrips;
    } else {
      return res.status(400).json({ message: 'Can only save posts, itineraries, or trips' });
    }

    const userIdx = userArray.findIndex(item => item.toString() === id);
    const isSaving = userIdx < 0; // true if we're saving, false if unsaving

    // Update User's saved array
    if (isSaving) {
      userArray.push(id);
    } else {
      userArray.splice(userIdx, 1);
    }
    await user.save();

    // For posts and trips, also update the document's savedBy array
    if (type === 'post') {
      const post = await Post.findById(id);
      if (post) {
        const postIdx = post.savedBy.findIndex(uid => uid.toString() === userId);
        
        if (isSaving && postIdx < 0) {
          // Add user to post's savedBy array
          post.savedBy.push(userId);
        } else if (!isSaving && postIdx >= 0) {
          // Remove user from post's savedBy array
          post.savedBy.splice(postIdx, 1);
        }
        await post.save();
      }
    } else if (type === 'trip') {
      const trip = await Trip.findById(id);
      if (trip) {
        const tripIdx = trip.savedBy.findIndex(uid => uid.toString() === userId);
        
        if (isSaving && tripIdx < 0) {
          // Add user to trip's savedBy array
          trip.savedBy.push(userId);
        } else if (!isSaving && tripIdx >= 0) {
          // Remove user from trip's savedBy array
          trip.savedBy.splice(tripIdx, 1);
        }
        await trip.save();
      }
    }
    
    res.json({ saved: isSaving, count: userArray.length });
  } catch (error) {
    console.error('Error toggling save:', error);
    res.status(500).json({ message: 'Error toggling save', error: error.message });
  }
};

exports.getSaved = async (req, res) => {
  const { type } = req.params;
  const userId = req.user.userId;

  // Define the populate path based on type
  let populatePath;
  if (type === 'post') {
    populatePath = {
      path: 'savedPosts',
      populate: [
        {
          path: 'userId',
          select: 'firstName lastName profilePicture'
        },
        {
          path: 'bindTrip', // Populate the bound trip
          populate: [
            {
              path: 'userId',
              select: 'firstName lastName profilePicture'
            },
            {
              path: 'posts', // Also populate posts within the bound trip
              populate: {
                path: 'userId',
                select: 'firstName lastName profilePicture'
              }
            },
            {
              path: 'likes',
              select: 'firstName lastName'
            },
            {
              path: 'comments',
              populate: {
                path: 'userId',
                select: 'firstName lastName'
              }
            }
          ]
        },
        {
          path: 'bindItinerary', // Also populate bound itineraries if any
          populate: {
            path: 'createdBy', // Use createdBy for itineraries
            select: 'firstName lastName profilePicture'
          }
        }
      ]
    };
  } else if (type === 'itinerary') {
    populatePath = {
      path: 'savedItineraries',
      populate: {
        path: 'createdBy', //  Use createdBy for itineraries
        select: 'firstName lastName profilePicture'
      }
    };
  } else if (type === 'trip') {
    //  populate posts within trips
    populatePath = {
      path: 'savedTrips',
      populate: [
        {
          path: 'userId',
          select: 'firstName lastName profilePicture'
        },
        {
          path: 'posts', // Populate the posts within trips
          populate: {
            path: 'userId',
            select: 'firstName lastName profilePicture'
          }
        },

        {
          path: 'comments',
          populate: {
            path: 'userId',
            select: 'firstName lastName'
          }
        }
      ]
    };
  } else {
    return res.status(400).json({ message: 'Invalid type. Use post, itinerary, or trip' });
  }

  const user = await User.findById(userId).populate(populatePath);

  if (!user) {
    return res.status(404).json({ error: 'User not found', message: 'Failed to load user' });
  }

  // Pick the right field
  let data = type === 'post'
    ? user.savedPosts
    : type === 'itinerary' 
    ? user.savedItineraries
    : user.savedTrips;
    
  // Remove duplicates
  data = data.filter((item, idx, arr) =>
    arr.findIndex(i => i._id.toString() === item._id.toString()) === idx
  );

  res.json(data);
};

exports.addMention = async (req, res) => {
    const { type, id } = req.params;
    const userId       = req.user.userId;
    const Model        = getModel(type);
    const doc          = await Model.findById(id);
    if (!doc) return res.status(404).json({ message: `${type} not found` });
    if (!doc.taggedUsers.includes(userId)) {
      doc.taggedUsers.push(userId);
      await doc.save();

      // Use the correct owner field
      const ownerField = getOwnerField(type);
      const ownerId = doc[ownerField];

      // send notification to the user
      if (ownerId && ownerId.toString() !== userId) {
        const me = await User.findById(userId).select('firstName');
        // Notify the user who is being mentioned
        await sendNotification({
          recipient: ownerId, // CHANGED: was doc.userId, now uses correct field
          sender: userId,
          type: 'custom',
          text: `${me.firstName} mentioned you in a ${type}.`,
          entityType: type.charAt(0).toUpperCase() + type.slice(1), // Capitalize the type
          entityId: id,
          link: `/${type}/${id}` // Link to the post, trip, or itinerary
      }); 
    }
  }

  res.json({ tagged: true, count: doc.taggedUsers.length });
}<|MERGE_RESOLUTION|>--- conflicted
+++ resolved
@@ -69,7 +69,6 @@
       });
     }
 
-<<<<<<< HEAD
     await doc.save();
 
     res.json({
@@ -81,7 +80,9 @@
     res.status(500).json({
       message: 'Failed to toggle like',
       error: err.message,
-=======
+
+      //conflict
+  /*
   //  Ensure likes array exists
   if (!doc.likes) doc.likes = [];
 
@@ -106,7 +107,7 @@
       entityType: type.charAt(0).toUpperCase() + type.slice(1), // Capitalize the type
       entityId: id,
       link: `/${type}/${id}` // Link to the post, trip, or itinerary
->>>>>>> b0cfdf06
+*/
     });
   }
 };
