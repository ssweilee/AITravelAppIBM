--- conflicted
+++ resolved
@@ -83,37 +83,34 @@
     });
 
     const message = await Message.findById(createdMessage._id)
-<<<<<<< HEAD
+
       .populate('senderId', 'firstName lastName profilePicture')
-      .populate('sharedItinerary');
-=======
-      .populate('senderId', 'firstName lastName')
       .populate('sharedItinerary')
       .populate({
         path: 'sharedPost',
         populate: [
           {
             path: 'userId',
-            select: 'firstName lastName'
+            select: 'firstName lastName profilePicture'
           },
           {
             path: 'bindItinerary',
             populate: {
               path: 'createdBy',
-              select: 'firstName lastName'
+              select: 'firstName lastName profilePicture'
             }
           },
           {
             path: 'bindTrip',
             populate: {
               path: 'userId',
-              select: 'firstName lastName'
+              select: 'firstName lastName profilePicture'
             }
           }
         ]
       })
       .populate('sharedTrip');
->>>>>>> d6dafbd5
+
 
     // Update the chat's last message reference
     await Chat.findByIdAndUpdate(chatId, { lastMessage: message._id });
